import { MIDIEngine } from './midi-engine';
import { KeyboardInput } from './keyboard-input';
import { UIController } from './ui-controller';
import { ClockSync } from './clock-sync';
<<<<<<< HEAD
import { Arpeggiator } from './arpeggiator';
import { ScaleFilter } from './scale-filter';
=======
import {
  Arpeggiator,
  StraightTiming,
  SwingTiming,
  ShuffleTiming,
  DottedTiming,
  HumanizeTiming,
  LayeredTiming,
  VelocityHumanize
} from './arpeggiator';
>>>>>>> 019e8957
import { ControllerState, ArpeggiatorPattern, MIDI_MOD_WHEEL } from './types';

// Enhanced control configuration with better type safety
interface ControlConfig {
  id: string;
  setter: (value: string) => void;
  type?: 'select' | 'range' | 'button' | 'checkbox';
  displayId?: string; // For range controls that show values
  displayFormatter?: (value: number) => string;
}

/**
 * Main controller class that orchestrates all components
 * Coordinates between MIDI engine, keyboard input, UI controller, clock sync, and arpeggiator
 * Manages the overall state and event flow of the application
 */
class MIDIController {
  private midiEngine: MIDIEngine;
  private keyboardInput: KeyboardInput;
  private uiController: UIController;
  private clockSync: ClockSync;
  private arpeggiator: Arpeggiator;
  private scaleFilter: ScaleFilter;
  private isActive = false;
  // Tracks whether the app is in its initial async initialization
  private initializing = true;
  // Prevents overlapping resume calls
  private resuming = false;
  private preferredClockInputId: string = 'auto';
  // Momentary arpeggiator rate boost state (Tab key)
  private arpBoostActive: boolean = false;
  private arpBoostBaseDivisor: number | null = null;
  // Timing strategy state
  private currentTimingType: 'straight' | 'swing' | 'shuffle' | 'dotted' = 'straight';
  private humanizeEnabled: boolean = false;
  private timingSeed: number = Math.random() * 1000000;

  private state: ControllerState = {
    currentOctave: 4,
    velocity: 80,
    midiChannel: 1,
    activeNotes: new Map(),
    pressedKeys: new Set(),
    sustainPedalActive: false,
    sustainedNotes: new Set(),
    currentLayout: 'expanded'
  };

  constructor() {
    this.clockSync = new ClockSync();
    this.midiEngine = new MIDIEngine(this.clockSync);
    this.keyboardInput = new KeyboardInput();
    this.uiController = new UIController();
    this.arpeggiator = new Arpeggiator(this.clockSync);
    this.scaleFilter = new ScaleFilter();

    this.initialize();
  }

  /**
   * Initializes the MIDI controller application
   * Sets up MIDI connection, keyboard handlers, UI event handlers, and clock sync
   * @returns Promise<void> - Resolves when initialization is complete
   */
  private async initialize(): Promise<void> {
    // Initialize MIDI
    this.uiController.updateStatus('Initializing MIDI...', 'info');
    this.initializing = true;
    
    try {
      const midiReady = await this.midiEngine.initialize();
      
      if (midiReady) {
        this.uiController.updateStatus('MIDI Ready! 🎹', 'success');
      } else {
        this.uiController.updateStatus('No MIDI outputs found - Check virtual MIDI port', 'error');
        this.uiController.showMIDINotAvailable();
      }

    // Set up MIDI callbacks
    this.midiEngine.onConnectionChange((connected) => {
      if (connected) {
        this.uiController.updateStatus('MIDI Connected! 🎹', 'success');
      } else {
        this.uiController.updateStatus('MIDI Disconnected', 'error');
      }
    });

    this.midiEngine.onErrorHandler((error) => {
      this.uiController.updateStatus(error.message, 'error');
    });

    // Set up clock sync callbacks
    this.setupClockSyncCallbacks();

    // Set up arpeggiator
    this.setupArpeggiator();

    // Set up keyboard input handlers
    this.setupKeyboardHandlers();
    
    // Set up UI handlers
    this.setupUIHandlers();
    
    // Wire up velocity changes to keyboard input
    this.uiController.onVelocityChange((velocity) => {
      this.keyboardInput.setVelocity(velocity);
    });
    
    // Initialize keyboard input velocity to match UI default
    this.keyboardInput.setVelocity(this.uiController.getVelocity());
    
    // Initialize UI
    this.updateUI();

      // Mark active after successful init
      this.isActive = true;
    } finally {
      this.initializing = false;
    }

    // Populate clock inputs and wire selection
    this.refreshClockInputs();
    this.uiController.onClockInputChange((id) => this.handleClockInputSelect(id));

    // React to MIDI port changes (hot-plug, DAW devices on/off)
    this.midiEngine.onPortsChangeHandler(() => {
      this.refreshClockInputs();
      const inputs = this.midiEngine.getAvailableInputs();
      if (this.preferredClockInputId === 'auto') {
        this.midiEngine.selectBestClockInput();
      } else if (!inputs.find(i => i.id === this.preferredClockInputId)) {
        this.midiEngine.selectBestClockInput();
        this.preferredClockInputId = 'auto';
        this.refreshClockInputs();
      }
    });
  }

  /**
   * Sets up clock sync event handlers
   */
  private setupClockSyncCallbacks(): void {
    let lastBPMUpdate = 0;
    
    // Update UI when clock status changes
    this.clockSync.onStart(() => {
      const bpm = this.clockSync.getBPM();
      this.uiController.updateClockStatus('synced', bpm);
      this.updateArpeggiatorButtonText();
    });

    this.clockSync.onStop(() => {
      this.uiController.updateClockStatus('stopped');
      this.updateArpeggiatorButtonText();
    });

    // Optimized BPM updates - only update every second
    this.clockSync.onTick(() => {
      const now = performance.now();
      if (now - lastBPMUpdate > 1000) { // Update every second
        if (this.clockSync.isRunning()) {
          const bpm = this.clockSync.getBPM();
          this.uiController.updateClockStatus('synced', bpm);
        }
        lastBPMUpdate = now;
      }
    });

    // Beat indicator on quarter notes
    this.clockSync.onQuarterNote(() => {
      this.uiController.updateBeatIndicator();
    });
  }

  /**
   * Sets up arpeggiator functionality
   */
  private setupArpeggiator(): void {
    // Connect arpeggiator to MIDI engine
    this.arpeggiator.setMidiEngine(this.midiEngine);
    // Provide live channel and velocity from UI
    this.arpeggiator.setParamGetters(
      () => this.uiController.getMidiChannel(),
      () => this.uiController.getVelocity()
    );

    // Set up arpeggiator step callbacks for optimized visual feedback
    this.arpeggiator.onStep((_step, note) => {
      // Visual feedback for arpeggiator steps using batched updates
      this.uiController.updatePianoKey(note, true);
      
      // Use requestAnimationFrame for smoother visual feedback
      // Reduce flash duration for very fast arpeggios to prevent visual pile-up
      const flashDuration = this.calculateArpeggiatorFlashDuration();
      requestAnimationFrame(() => {
        setTimeout(() => {
          this.uiController.updatePianoKey(note, false);
        }, flashDuration);
      });
    });
  }

  /**
   * Sets up keyboard event handlers for the current layout
   * Registers note on/off handlers for each key and special key handlers
   */
  private setupKeyboardHandlers(): void {
    const layout = this.keyboardInput.getLayout();
    
    // Register note handlers for each key in the layout
    Object.entries(layout.keys).forEach(([keyCode, noteOffset]) => {
      this.keyboardInput.onNoteOn(keyCode, (velocity) => {
        const note = (this.state.currentOctave * 12) + noteOffset;
        this.playNote(note, velocity);
        this.uiController.updateKeyVisual(keyCode, true);
      });
      
      this.keyboardInput.onNoteOff(keyCode, () => {
        const note = (this.state.currentOctave * 12) + noteOffset;
        this.stopNote(note);
        this.uiController.updateKeyVisual(keyCode, false);
      });
    });
    
    // Register special keys
    this.keyboardInput.onSpecialKey('octaveDown', () => {
      this.uiController.updateOctaveDownIndicator(true);
      this.uiController.updateKeyVisual('ArrowLeft', true);
    });
    
    this.keyboardInput.onSpecialKey('octaveUp', () => {
      this.uiController.updateOctaveUpIndicator(true);
      this.uiController.updateKeyVisual('ArrowRight', true);
    });
    
    this.keyboardInput.onSpecialKey('octaveDownOff', () => {
      this.changeOctave(-1);
      this.uiController.updateOctaveDownIndicator(false);
      this.uiController.updateKeyVisual('ArrowLeft', false);
    });
    
    this.keyboardInput.onSpecialKey('octaveUpOff', () => {
      this.changeOctave(1);
      this.uiController.updateOctaveUpIndicator(false);
      this.uiController.updateKeyVisual('ArrowRight', false);
    });
    
    this.keyboardInput.onSpecialKey('sustainOn', () => {
      this.handleSustainOn();
    });
    
    this.keyboardInput.onSpecialKey('sustainOff', () => {
      this.handleSustainOff();
    });
    
    // Register sustain pedal
    this.keyboardInput.registerSustainPedal();

    // Register Mod Wheel and Pitch Bend momentary controls
    this.keyboardInput.registerModWheel();
    this.keyboardInput.registerPitchBend();
    this.keyboardInput.registerArpBoost();

    // Special actions for Mod Wheel (ArrowUp)
    this.keyboardInput.onSpecialKey('modOn', () => {
      const channel = this.uiController.getMidiChannel();
      this.midiEngine.sendMessage({ type: 'cc', channel, controller: MIDI_MOD_WHEEL, value: 127 });
      this.uiController.updateModIndicator(true);
      this.uiController.updateKeyVisual('ArrowUp', true);
    });
    this.keyboardInput.onSpecialKey('modOff', () => {
      const channel = this.uiController.getMidiChannel();
      this.midiEngine.sendMessage({ type: 'cc', channel, controller: MIDI_MOD_WHEEL, value: 0 });
      this.uiController.updateModIndicator(false);
      this.uiController.updateKeyVisual('ArrowUp', false);
    });

    // Special actions for Pitch Bend Down (ArrowDown)
    this.keyboardInput.onSpecialKey('pitchDownOn', () => {
      const channel = this.uiController.getMidiChannel();
      this.midiEngine.sendMessage({ type: 'pitchbend', channel, bend: -8192 });
      this.uiController.updatePitchIndicator(true);
      this.uiController.updateKeyVisual('ArrowDown', true);
    });
    this.keyboardInput.onSpecialKey('pitchDownOff', () => {
      const channel = this.uiController.getMidiChannel();
      this.midiEngine.sendMessage({ type: 'pitchbend', channel, bend: 0 });
      this.uiController.updatePitchIndicator(false);
      this.uiController.updateKeyVisual('ArrowDown', false);
    });

    // Momentary arpeggiator rate boost (Tab)
    this.keyboardInput.onSpecialKey('arpBoostOn', () => {
      if (this.arpBoostActive) return;
      if (!this.arpeggiator.isEnabled()) return;
      const state = this.arpeggiator.getState();
      this.arpBoostBaseDivisor = state.clockDivisor || 4;
      const boosted = Math.min(this.arpBoostBaseDivisor * 2, 8);
      if (boosted !== state.clockDivisor) {
        this.arpeggiator.setClockDivisor(boosted);
        const sel = document.getElementById('arp-division') as HTMLSelectElement | null;
        if (sel) sel.value = String(boosted);
      }
      this.arpBoostActive = true;
    });
    this.keyboardInput.onSpecialKey('arpBoostOff', () => {
      if (!this.arpBoostActive) return;
      const base = this.arpBoostBaseDivisor ?? this.arpeggiator.getState().clockDivisor;
      this.arpeggiator.setClockDivisor(base);
      const sel = document.getElementById('arp-division') as HTMLSelectElement | null;
      if (sel) sel.value = String(base);
      this.arpBoostActive = false;
      this.arpBoostBaseDivisor = null;
    });
  }

  /**
   * Sets up all UI event handlers using a unified control wiring system
   */
  private setupUIHandlers(): void {
    // Layout change handler
    this.uiController.onLayoutChange((layoutName) => {
      this.switchLayout(layoutName);
    });
    
    // Piano click handler
    this.uiController.onPianoClick((note, down) => {
      if (down) {
        this.playNote(note, this.uiController.getVelocity());
      } else {
        this.stopNote(note);
      }
    });

    // Unified control configurations
    const controlConfigs: ControlConfig[] = [
      // Panic button
      {
        id: 'panic-button',
        setter: () => {
          this.stopAllNotes();
          // Panic only on the current channel to avoid affecting other instruments
          this.midiEngine.panic(this.uiController.getMidiChannel());
          this.uiController.updateStatus('All notes stopped', 'info');
        },
        type: 'button'
      },
      
      // Arpeggiator toggle
      {
        id: 'arpeggiator-toggle',
        setter: () => {
          this.toggleArpeggiator();
          this.updateArpeggiatorButtonText();
          
          // Show/hide arpeggiator controls
          const arpControls = document.getElementById('arpeggiator-controls');
          if (arpControls) {
            arpControls.style.display = this.arpeggiator.isEnabled() ? 'block' : 'none';
          }
        },
        type: 'button'
      },
      
      // Arpeggiator pattern
      {
        id: 'arp-pattern',
        setter: (value) => this.arpeggiator.setPattern(value as ArpeggiatorPattern),
        type: 'select'
      },
      
      // Arpeggiator division
      {
        id: 'arp-division',
        setter: (value) => this.arpeggiator.setClockDivisor(parseInt(value)),
        type: 'select'
      },
      
      // Arpeggiator gate
      {
        id: 'arp-gate',
        setter: (value) => {
          const numValue = parseInt(value);
          this.arpeggiator.setGateLength(numValue / 100);
        },
        type: 'range',
        displayId: 'arp-gate-value',
        displayFormatter: (value) => `${value}%`
      },

      // Arpeggiator timing type
      {
        id: 'arp-timing-type',
        setter: (value) => {
          this.updateTimingType(value as 'straight' | 'swing' | 'shuffle' | 'dotted');
        },
        type: 'select'
      },

      // Humanize toggle
      {
        id: 'arp-humanize',
        setter: (value) => {
          this.updateHumanizeState(value === 'true');
        },
        type: 'checkbox'
      },

      // Velocity humanize toggle
      {
        id: 'arp-humanize-velocity',
        setter: (value) => {
          this.updateVelocityHumanizeState(value === 'true');
        },
        type: 'checkbox'
      },

      // Accent pattern
      {
        id: 'arp-accent',
        setter: (value) => {
          this.updateAccentPattern(value as 'none' | 'downbeats' | 'offbeats' | 'every-3rd');
        },
        type: 'select'
      },

      // Gate probability
      {
        id: 'arp-probability',
        setter: (value) => {
          const numValue = parseInt(value);
          this.updateGateProbability(numValue / 100);
        },
        type: 'range',
        displayId: 'arp-probability-value',
        displayFormatter: (value) => `${value}%`
      },

<<<<<<< HEAD
      // Scale filter toggle
      {
        id: 'scale-filter-toggle',
        setter: () => {
          this.toggleScaleFilter();
          this.updateScaleFilterButtonText();

          // Show/hide scale filter controls
          const scaleControls = document.getElementById('scale-filter-controls');
          if (scaleControls) {
            scaleControls.style.display = this.scaleFilter.isEnabled() ? 'block' : 'none';
          }
        },
        type: 'button'
      },

      // Scale root note
      {
        id: 'scale-root',
        setter: (value) => {
          this.scaleFilter.setRootNote(parseInt(value));
          this.updateUI(); // Update piano highlighting
=======
      // Ratchet count
      {
        id: 'arp-ratchet',
        setter: (value) => {
          this.updateRatchetCount(parseInt(value));
>>>>>>> 019e8957
        },
        type: 'select'
      },

<<<<<<< HEAD
      // Scale type
      {
        id: 'scale-type',
        setter: (value) => {
          this.scaleFilter.setScaleType(value);
          this.updateUI(); // Update piano highlighting
        },
        type: 'select'
=======
      // Latch mode
      {
        id: 'latch-mode',
        setter: (value) => {
          this.keyboardInput.setLatchMode(value === 'true');
        },
        type: 'checkbox'
>>>>>>> 019e8957
      }
    ];

    // Wire up all controls using unified system
    this.wireControls(controlConfigs);
  }

  /**
   * Wires up controls using a unified event handling system
   * @param configs - Array of control configurations to wire
   */
  private wireControls(configs: ControlConfig[]): void {
    configs.forEach(config => {
      const element = document.getElementById(config.id);
      if (!element) {
        console.warn(`Control element not found: ${config.id}`);
        return;
      }

      // Use appropriate event per control type (mobile + desktop friendly)
      const eventType =
        config.type === 'range' ? 'input' :
        config.type === 'button' ? 'click' :
        'change';
      
      // Wire the main control event
      element.addEventListener(eventType, () => {
        let value: string;

        // For buttons, don't try to get a value - just call the setter
        if (config.type === 'button') {
          value = '';
          config.setter(value);
        } else if (config.type === 'checkbox') {
          // Checkboxes use checked property
          value = (element as HTMLInputElement).checked ? 'true' : 'false';
          config.setter(value);
        } else {
          value = (element as HTMLInputElement | HTMLSelectElement).value;
          config.setter(value);
        }

        // Update display if configured
        if (config.displayId && config.displayFormatter) {
          const displayElement = document.getElementById(config.displayId);
          if (displayElement) {
            const numValue = parseInt(value);
            displayElement.textContent = config.displayFormatter(numValue);
          }
        }
      });
    });
  }

  /**
   * Updates the timing type and applies the new timing strategy
   */
  private updateTimingType(type: 'straight' | 'swing' | 'shuffle' | 'dotted'): void {
    this.currentTimingType = type;
    this.applyTimingStrategy();
  }

  /**
   * Updates the humanize state and applies the new timing strategy
   */
  private updateHumanizeState(enabled: boolean): void {
    this.humanizeEnabled = enabled;
    if (enabled) {
      // Generate new seed when enabling humanize for variety
      this.timingSeed = Math.random() * 1000000;
    }
    this.applyTimingStrategy();
  }

  /**
   * Applies the current timing strategy to the arpeggiator
   * Combines base timing (swing/shuffle/dotted) with optional humanization
   */
  private applyTimingStrategy(): void {
    // Create base timing strategy based on type
    let baseStrategy;
    switch (this.currentTimingType) {
      case 'swing':
        baseStrategy = new SwingTiming(1.0); // Full swing amount
        break;
      case 'shuffle':
        baseStrategy = new ShuffleTiming(1.0); // Full shuffle amount
        break;
      case 'dotted':
        baseStrategy = new DottedTiming(1.0); // Full dotted amount
        break;
      case 'straight':
      default:
        baseStrategy = new StraightTiming();
        break;
    }

    // Layer humanization if enabled
    if (this.humanizeEnabled) {
      const humanizeStrategy = new HumanizeTiming(0.4, this.timingSeed); // 40% humanize amount
      const layered = new LayeredTiming([baseStrategy, humanizeStrategy]);
      this.arpeggiator.setTimingStrategy(layered);
    } else {
      this.arpeggiator.setTimingStrategy(baseStrategy);
    }
  }

  /**
   * Updates the velocity humanize state
   * Applies random ±10 velocity variation to arpeggiator notes
   */
  private updateVelocityHumanizeState(enabled: boolean): void {
    if (enabled) {
      this.arpeggiator.setVelocityHumanize(new VelocityHumanize(1.0, this.timingSeed));
    } else {
      this.arpeggiator.setVelocityHumanize(null);
    }
  }

  /**
   * Updates the accent pattern for velocity emphasis
   * Emphasizes certain beats based on the selected pattern
   */
  private updateAccentPattern(type: 'none' | 'downbeats' | 'offbeats' | 'every-3rd'): void {
    this.arpeggiator.setAccentPattern(type);
  }

  /**
   * Updates the gate probability (note skip chance)
   * Lower values create more generative/sparse patterns
   */
  private updateGateProbability(chance: number): void {
    this.arpeggiator.setGateProbability(chance);
  }

  /**
   * Updates the ratchet count (note repeat subdivision)
   * Values > 1 create rapid note repeats within each step
   */
  private updateRatchetCount(count: number): void {
    this.arpeggiator.setRatchetCount(count);
  }

  /**
   * Plays a MIDI note with the specified velocity
   * When arpeggiator is enabled, only updates the note list without immediate playback
   * @param note - The MIDI note number to play
   * @param velocityOverride - Optional velocity override (defaults to UI velocity)
   */
  private playNote(note: number, velocityOverride?: number): void {
    // Validate note parameter
    if (note === undefined || note === null || note < 0 || note > 127) {
      console.error(`Invalid note in main playNote: ${note} (type: ${typeof note})`);
      return;
    }

    // Check if note is in the current scale (if scale filtering is enabled)
    if (this.scaleFilter.isEnabled() && !this.scaleFilter.isNoteInScale(note)) {
      // Note is filtered out - don't play it
      return;
    }

    // Check if note is already playing
    if (this.state.activeNotes.has(note.toString())) return;
    
    const velocity = velocityOverride || this.uiController.getVelocity();
    const channel = this.uiController.getMidiChannel();
    
    // Validate velocity and channel
    if (velocity === undefined || velocity === null || velocity < 0 || velocity > 127) {
      console.error(`Invalid velocity in main playNote: ${velocity} (type: ${typeof velocity})`);
      return;
    }
    if (channel === undefined || channel === null || channel < 1 || channel > 16) {
      console.error(`Invalid channel in main playNote: ${channel} (type: ${typeof channel})`);
      return;
    }
    
    // Store the note in active notes for state tracking (capture channel used)
    this.state.activeNotes.set(note.toString(), { note, velocity, timestamp: Date.now(), channel });

    if (this.arpeggiator.isEnabled()) {
      // When arpeggiator is enabled, add note to sequence in press order
      this.arpeggiator.addNote(note);
      
      // Update visual feedback to show key is "held" for arpeggiator
      this.uiController.updatePianoKey(note, true);
    } else {
      // When arpeggiator is disabled, play note immediately (normal behavior)
      this.midiEngine.playNote(note, velocity, channel);
      this.uiController.updatePianoKey(note, true);
    }
  }

  /**
   * Stops a MIDI note
   * When arpeggiator is enabled, only updates the note list without immediate note-off
   * @param note - The MIDI note number to stop
   */
  private stopNote(note: number): void {
    const activeNote = this.state.activeNotes.get(note.toString());
    if (!activeNote) return;
    
    const channel = this.uiController.getMidiChannel();
    
    if (this.arpeggiator.isEnabled()) {
      // When arpeggiator is enabled, remove note from sequence
      this.arpeggiator.removeNote(note);
      this.state.activeNotes.delete(note.toString());
      this.uiController.updatePianoKey(note, false);
      } else {
      // Normal behavior when arpeggiator is disabled
      if (this.state.sustainPedalActive) {
        this.state.sustainedNotes.add(note);
      } else {
        const ch = activeNote.channel ?? channel;
        this.midiEngine.stopNote(note, 0, ch);
        this.state.activeNotes.delete(note.toString());
        this.uiController.updatePianoKey(note, false);
      }
    }
  }

  /**
   * Handles sustain pedal activation
   * Sends MIDI CC 64 (sustain) and updates visual state
   */
  private handleSustainOn(): void {
    if (this.state.sustainPedalActive) return;
    
    this.state.sustainPedalActive = true;
    const channel = this.uiController.getMidiChannel();
    this.midiEngine.setSustainPedal(true, channel);
    this.uiController.updateKeyVisual('Space', true);
  }

  /**
   * Handles sustain pedal release
   * Sends MIDI CC 64 (sustain off) and releases all sustained notes
   */
  private handleSustainOff(): void {
    if (!this.state.sustainPedalActive) return;
    
    this.state.sustainPedalActive = false;
    const channel = this.uiController.getMidiChannel();
    this.midiEngine.setSustainPedal(false, channel);
    this.uiController.updateKeyVisual('Space', false);
    
    // Release all sustained notes
    this.state.sustainedNotes.forEach(note => {
      this.midiEngine.stopNote(note, 0, channel);
      this.state.activeNotes.delete(note.toString());
      this.uiController.updatePianoKey(note, false);
    });
    this.state.sustainedNotes.clear();
  }

  /**
   * Toggles the arpeggiator on/off
   * Handles transition between immediate playback and clock-driven playback
   */
  private toggleArpeggiator(): void {
    const enabled = !this.arpeggiator.isEnabled();
    const currentNotes = Array.from(this.state.activeNotes.values());
    
    if (enabled) {
      // Enabling arpeggiator: stop any immediately playing notes, let clock take over
      currentNotes.forEach(activeNote => {
        const ch = activeNote.channel ?? this.uiController.getMidiChannel();
        this.midiEngine.stopNote(activeNote.note, 0, ch);
      });
      
      this.arpeggiator.setEnabled(enabled);
      // Add notes to arpeggiator in the order they're currently held
      // Note: This preserves the order from activeNotes Map iteration
      currentNotes.forEach(activeNote => {
        this.arpeggiator.addNote(activeNote.note);
      });
      this.uiController.updateStatus('Arpeggiator Enabled - Clock Driven', 'success');
    } else {
      // Disabling arpeggiator: clear arpeggiator and immediately play all held notes
      this.arpeggiator.setEnabled(enabled);
      this.arpeggiator.clearNotes();
      
      currentNotes.forEach(activeNote => {
        this.midiEngine.playNote(activeNote.note, activeNote.velocity, this.uiController.getMidiChannel());
      });
      
      this.uiController.updateStatus('Arpeggiator Disabled', 'info');
    }
  }

  /**
   * Updates the arpeggiator button text based on enabled state and clock sync status
   */
  private updateArpeggiatorButtonText(): void {
    const button = document.getElementById('arpeggiator-toggle');
    if (!button) return;

    const enabled = this.arpeggiator.isEnabled();

    if (!enabled) {
      button.textContent = 'Enable Arpeggiator';
    } else {
      const clockSynced = this.clockSync.isRunning();
      button.textContent = clockSynced ? 'Disable Arpeggiator' : 'Disable Arpeggiator (No Clock)';
    }
  }

  /**
   * Toggles the scale filter on/off
   */
  private toggleScaleFilter(): void {
    const enabled = !this.scaleFilter.isEnabled();
    this.scaleFilter.setEnabled(enabled);

    if (enabled) {
      const state = this.scaleFilter.getState();
      this.uiController.updateStatus(`Scale Filter Enabled: ${state.rootNoteName} ${state.scaleName}`, 'success');
    } else {
      this.uiController.updateStatus('Scale Filter Disabled', 'info');
    }

    // Update piano highlighting
    this.updateUI();
  }

  /**
   * Updates the scale filter button text based on enabled state
   */
  private updateScaleFilterButtonText(): void {
    const button = document.getElementById('scale-filter-toggle');
    if (!button) return;

    const enabled = this.scaleFilter.isEnabled();
    button.textContent = enabled ? 'Disable Scale Filter' : 'Enable Scale Filter';
  }

  /**
   * Gets the current arpeggiator state
   */
  getArpeggiatorState() {
    return this.arpeggiator.getState();
  }

  /**
   * Gets the current clock sync state
   */
  getClockSyncState() {
    return this.clockSync.getState();
  }

  /**
   * Calculates appropriate flash duration for arpeggiator visual feedback
   * Shorter durations for faster arpeggios to prevent visual pile-up
   */
  private calculateArpeggiatorFlashDuration(): number {
    if (!this.arpeggiator.isEnabled()) return 100; // Default 100ms
    
    const state = this.arpeggiator.getState();
    const bpm = this.clockSync.getBPM();
    
    // Calculate time between arpeggiator steps in milliseconds
    const beatTime = (60 / bpm) * 1000; // ms per beat
    const stepTime = beatTime / state.clockDivisor; // ms per arp step
    
    // Flash duration should be max 50% of step time to prevent overlap
    // But minimum 30ms for visibility, maximum 100ms for reasonable feedback
    const calculatedDuration = Math.min(stepTime * 0.5, 100);
    return Math.max(calculatedDuration, 30);
  }

  /**
   * Changes the current octave by the specified direction
   * Stops all notes before changing octave to prevent stuck notes
   * @param direction - The direction to change octave (-1 for down, 1 for up)
   */
  private changeOctave(direction: number): void {
    const newOctave = this.state.currentOctave + direction;
    
    if (newOctave >= 0 && newOctave <= 8) {
      // Stop all notes before changing octave
      this.stopAllNotes();
      
      this.state.currentOctave = newOctave;
      this.uiController.updateOctaveDisplay(newOctave);
      this.updateUI();
    }
  }

  /**
   * Switches to a different keyboard layout
   * Stops all notes and re-registers keyboard handlers for the new layout
   * @param layoutName - The name of the layout to switch to
   */
  private switchLayout(layoutName: string): void {
    // Stop all notes before switching
    this.stopAllNotes();
    
    this.state.currentLayout = layoutName;
    this.keyboardInput.setLayout(layoutName);
    
    // Re-setup keyboard handlers for new layout
    this.setupKeyboardHandlers();
    
    // Update UI
    this.updateUI();
  }

  /**
   * Stops all currently playing notes
   * Sends note off messages for all active notes and clears state
   */
  private stopAllNotes(): void {
    // Stop using the channels each note was played on
    this.state.activeNotes.forEach((activeNote) => {
      const ch = activeNote.channel ?? this.uiController.getMidiChannel();
      this.midiEngine.stopNote(activeNote.note, 0, ch);
      this.uiController.updatePianoKey(activeNote.note, false);
    });
    
    this.state.activeNotes.clear();
    this.state.sustainedNotes.clear();
  }

  /**
   * Updates the UI to reflect the current state
   * Recreates piano display and keyboard mapping for the current layout
   */
  private updateUI(): void {
    const layout = this.keyboardInput.getLayout();

    // Ensure the layout select reflects the current state
    const layoutSelect = document.getElementById('layout-select') as HTMLSelectElement;
    if (layoutSelect && layoutSelect.value !== layout.name) {
      layoutSelect.value = layout.name;
    }

    this.uiController.createPiano(layout, this.state.currentOctave);
    this.uiController.updateKeyboardMapping(layout);
    this.uiController.updateOctaveDisplay(this.state.currentOctave);
    this.updateArpeggiatorButtonText();
    this.updateScaleFilterButtonText();

    // Update scale highlighting
    if (this.scaleFilter.isEnabled()) {
      const scaleNotes = this.scaleFilter.getScaleNotes(0, 10);
      this.uiController.setScaleHighlight(scaleNotes, true);
    } else {
      this.uiController.setScaleHighlight([], false);
    }
  }

  /**
   * Cleans up all resources when the application is closing
   * Stops all notes, cleans up MIDI connections, and removes event listeners
   */
  cleanup(): void {
    // Stop all active notes
    this.stopAllNotes();
    
    // Clean up MIDI engine
    this.midiEngine.cleanup();
    
    // Clean up keyboard input
    this.keyboardInput.cleanup();
    
    // Clean up arpeggiator
    this.arpeggiator.setEnabled(false);
    this.arpeggiator.clearStepCallbacks();
    
    // Clean up clock sync callbacks
    this.clockSync.clearCallbacks();
    
    // Clear local state
    this.state.activeNotes.clear();
    this.state.sustainedNotes.clear();
    this.state.pressedKeys.clear();

    // Mark inactive so we can resume cleanly later
    this.isActive = false;
  }

  /**
   * Ensures the app resumes after being suspended/hidden
   * Reinitializes MIDI, reattaches keyboard and clock sync callbacks
   */
  async resume(): Promise<void> {
    // Avoid resuming during initial bootstrap or if already active/resuming
    if (this.isActive || this.initializing || this.resuming) return;
    this.resuming = true;
    this.uiController.updateStatus('Resuming…', 'info');
    try {
      const midiReady = await this.midiEngine.initialize();

      // Rewire MIDI callbacks (cleanup() clears them)
      this.midiEngine.onConnectionChange((connected) => {
        if (connected) {
          this.uiController.updateStatus('MIDI Connected! 🎹', 'success');
        } else {
          this.uiController.updateStatus('MIDI Disconnected', 'error');
        }
      });

      this.midiEngine.onErrorHandler((error) => {
        this.uiController.updateStatus(error.message, 'error');
      });

      // Reattach clock sync callbacks for UI and arpeggiator
      this.setupClockSyncCallbacks();
      this.arpeggiator.setMidiEngine(this.midiEngine);
      this.arpeggiator.reattachClockSync();

      // Reattach keyboard listeners
      this.keyboardInput.attach();

      // Refresh UI
      this.updateUI();

      // Refresh clock inputs and reselect
      this.refreshClockInputs();
      if (this.preferredClockInputId === 'auto') {
        this.midiEngine.selectBestClockInput();
      } else {
        const inputs = this.midiEngine.getAvailableInputs();
        const found = inputs.find(i => i.id === this.preferredClockInputId);
        if (found) {
          this.midiEngine.setInput(found);
        } else {
          this.midiEngine.selectBestClockInput();
          this.preferredClockInputId = 'auto';
          this.refreshClockInputs();
        }
      }

      if (midiReady) {
        this.uiController.updateStatus('Resumed and ready! 🎹', 'success');
        this.isActive = true;
      } else {
        this.uiController.updateStatus('MIDI not available after resume', 'error');
      }
    } finally {
      this.resuming = false;
    }
  }

  /**
   * Public safety method to stop any sounding notes
   */
  allNotesOff(): void {
    this.stopAllNotes();
    // Determine relevant channels: current channel plus any channels used by active notes
    const channels = new Set<number>();
    channels.add(this.uiController.getMidiChannel());
    this.state.activeNotes.forEach(n => channels.add(n.channel ?? this.uiController.getMidiChannel()));
    try {
      channels.forEach(ch => this.midiEngine.panic(ch));
    } catch {
      // ignore
    }
    // Ensure sustain off and controllers reset only on relevant channels
    try {
      channels.forEach(ch => {
        this.midiEngine.setSustainPedal(false, ch);
        // Explicitly reset mod wheel and pitch bend to rest
        this.midiEngine.sendMessage({ type: 'cc', channel: ch, controller: MIDI_MOD_WHEEL, value: 0 });
        this.midiEngine.sendMessage({ type: 'pitchbend', channel: ch, bend: 0 });
      });
    } catch {
      // ignore
    }
    // Reset visual indicators
    try {
      this.uiController.updateModIndicator(false);
      this.uiController.updatePitchIndicator(false);
      this.uiController.updateOctaveDownIndicator(false);
      this.uiController.updateOctaveUpIndicator(false);
      this.uiController.updateKeyVisual('ArrowUp', false);
      this.uiController.updateKeyVisual('ArrowDown', false);
      this.uiController.updateKeyVisual('ArrowLeft', false);
      this.uiController.updateKeyVisual('ArrowRight', false);
    } catch {}
    // Clear any pressed key bookkeeping to avoid stuck keydown suppression
    try {
      this.keyboardInput.resetPressedKeys();
    } catch {
      // ignore
    }
  }

  /**
   * Update UI with current MIDI inputs
   */
  private refreshClockInputs(): void {
    const inputs = this.midiEngine.getAvailableInputs();
    const options = inputs.map(i => ({ id: i.id, name: i.name || i.id }));
    this.uiController.populateClockInputs(options, this.preferredClockInputId);
  }

  /**
   * Handle user selection of clock input
   */
  private handleClockInputSelect(id: string): void {
    this.preferredClockInputId = id;
    if (id === 'auto') {
      this.midiEngine.selectBestClockInput();
      return;
    }
    const inputs = this.midiEngine.getAvailableInputs();
    const found = inputs.find(i => i.id === id);
    if (found) {
      this.midiEngine.setInput(found);
    } else {
      this.midiEngine.selectBestClockInput();
      this.preferredClockInputId = 'auto';
      this.refreshClockInputs();
    }
  }
}

/**
 * Initializes the MIDI controller application when the DOM is loaded
 * Creates a new MIDIController instance to start the application
 */
document.addEventListener('DOMContentLoaded', () => {
  const controller = new MIDIController();
  
  // Clean up resources when the window is about to close
  window.addEventListener('beforeunload', () => {
    controller.cleanup();
  });

  // Resume/cleanup around visibility changes
// Be conservative in Electron: fullscreen/space transitions on macOS can briefly
// flip visibility and race with focus events, dropping keyboard listeners.
// In Electron, avoid full cleanup on visibility hidden; just silence notes.
document.addEventListener('visibilitychange', () => {
  const inElectron = typeof (window as any).electronAPI !== 'undefined';
  if (document.hidden) {
    if (inElectron) {
      controller.allNotesOff();
    } else {
      controller.cleanup();
    }
  } else {
    controller.resume();
  }
});

  // Handle page show (e.g., bfcache returns)
  window.addEventListener('pageshow', (ev: PageTransitionEvent) => {
    // Only resume on bfcache restores; initial load sends persisted=false
    if (ev.persisted) controller.resume();
  });

  // Stop notes on blur, try resume on focus
  window.addEventListener('blur', () => {
    controller.allNotesOff();
  });
  window.addEventListener('focus', () => {
    controller.resume();
  });

  // Remove DOM fullscreen handling; OS-native fullscreen is handled by Electron

  // Electron bridge: resume/suspend + app focus hooks if available
  const electronAPI = window.electronAPI;
  if (electronAPI) {
    try {
      electronAPI.onSystemResume?.(() => controller.resume());
      electronAPI.onSystemSuspend?.(() => controller.cleanup());
      electronAPI.onAppFocus?.(() => controller.resume());
      electronAPI.onAppBlur?.(() => controller.allNotesOff());
    } catch {
      // Non-fatal if not in Electron
    }
  }
});<|MERGE_RESOLUTION|>--- conflicted
+++ resolved
@@ -2,10 +2,6 @@
 import { KeyboardInput } from './keyboard-input';
 import { UIController } from './ui-controller';
 import { ClockSync } from './clock-sync';
-<<<<<<< HEAD
-import { Arpeggiator } from './arpeggiator';
-import { ScaleFilter } from './scale-filter';
-=======
 import {
   Arpeggiator,
   StraightTiming,
@@ -16,7 +12,7 @@
   LayeredTiming,
   VelocityHumanize
 } from './arpeggiator';
->>>>>>> 019e8957
+import { ScaleFilter } from './scale-filter';
 import { ControllerState, ArpeggiatorPattern, MIDI_MOD_WHEEL } from './types';
 
 // Enhanced control configuration with better type safety
@@ -456,7 +452,24 @@
         displayFormatter: (value) => `${value}%`
       },
 
-<<<<<<< HEAD
+      // Ratchet count
+      {
+        id: 'arp-ratchet',
+        setter: (value) => {
+          this.updateRatchetCount(parseInt(value));
+        },
+        type: 'select'
+      },
+
+      // Latch mode
+      {
+        id: 'latch-mode',
+        setter: (value) => {
+          this.keyboardInput.setLatchMode(value === 'true');
+        },
+        type: 'checkbox'
+      },
+
       // Scale filter toggle
       {
         id: 'scale-filter-toggle',
@@ -479,18 +492,10 @@
         setter: (value) => {
           this.scaleFilter.setRootNote(parseInt(value));
           this.updateUI(); // Update piano highlighting
-=======
-      // Ratchet count
-      {
-        id: 'arp-ratchet',
-        setter: (value) => {
-          this.updateRatchetCount(parseInt(value));
->>>>>>> 019e8957
         },
         type: 'select'
       },
 
-<<<<<<< HEAD
       // Scale type
       {
         id: 'scale-type',
@@ -499,15 +504,6 @@
           this.updateUI(); // Update piano highlighting
         },
         type: 'select'
-=======
-      // Latch mode
-      {
-        id: 'latch-mode',
-        setter: (value) => {
-          this.keyboardInput.setLatchMode(value === 'true');
-        },
-        type: 'checkbox'
->>>>>>> 019e8957
       }
     ];
 
